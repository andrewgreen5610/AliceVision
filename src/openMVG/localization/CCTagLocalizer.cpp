#include "CCTagLocalizer.hpp"
#include "reconstructed_regions.hpp"
#include "optimization.hpp"
#include "svgVisualization.hpp"

#include <openMVG/sfm/sfm_data_io.hpp>
#include <openMVG/matching/indMatch.hpp>
#include <openMVG/sfm/pipelines/sfm_robust_model_estimation.hpp>

<<<<<<< HEAD
#include <cctag/ICCTag.hpp>
=======
#include <boost/filesystem/path.hpp>

#include <algorithm>

>>>>>>> ea12dcbc
//@fixme move/redefine
#define POPART_COUT(x) std::cout << x << std::endl
#define POPART_CERR(x) std::cerr << x << std::endl
#define POPART_COUT_DEBUG(x) std::cout << x << std::endl

namespace openMVG {
namespace localization {

CCTagLocalizer::CCTagLocalizer(const std::string &sfmFilePath,
                               const std::string &descriptorsFolder)
{
  using namespace openMVG::features;

  cctag::initCCTagDetection();

  // load the sfm data containing the 3D reconstruction info
  if (!Load(_sfm_data, sfmFilePath, sfm::ESfM_Data::ALL)) 
  {
    std::cerr << std::endl
      << "The input SfM_Data file "<< sfmFilePath << " cannot be read." << std::endl;
    POPART_CERR("\n\nIf the error says \"JSON Parsing failed - provided NVP not found\" "
        "it's likely that you have to convert your sfm_data to a recent version supporting "
        "polymorphic Views. You can run the python script convertSfmData.py to update an existing sfmdata.");
    throw std::invalid_argument("The input SfM_Data file "+ sfmFilePath + " cannot be read.");
  }

  // this block is used to get the type of features (by default SIFT) used
  // for the reconstruction
  const std::string sImage_describer = stlplus::create_filespec(descriptorsFolder, "image_describer", "json");
  std::unique_ptr<Regions> regions_type = Init_region_type_from_file(sImage_describer);
  if(!regions_type)
  {
    POPART_CERR("Invalid: "
            << sImage_describer << " regions type file.");
    throw std::invalid_argument("Invalid: "+ sImage_describer + " regions type file.");
  }
  
  bool loadSuccessful = loadReconstructionDescriptors(_sfm_data, descriptorsFolder);
  
  if(!loadSuccessful)
  {
    POPART_CERR("Unable to load the descriptors");
    throw std::invalid_argument("Unable to load the descriptors from "+descriptorsFolder);
  }
  
//  for(const auto & landmark : landmarks)
//  {
//    // Use the first observation to retrieve the associated descriptor.
//    const auto & firstObservation = *landmark.second.obs.begin();
//    
//    // Retrieve the Regions of the first observation
//    auto & reconstructedRegions = _regions_per_view[firstObservation.first];
//    
//    // Get the feature id: remap the index as we only load the reconstructed regions
//    const auto localFeatureId = reconstructedRegions._mapFullToLocal[firstObservation.second.id_feat];
//    
//    const auto & desc = reconstructedRegions._regions.Descriptors()[localFeatureId];
//    IndexT idCCTag = getCCTagId(desc);
//
//    // Insert <idCCTag, 3D point> into a map.
//    if (idCCTag!=UndefinedIndexT)
//    {
//      _cctagDatabase.emplace(idCCTag, landmark.second.X);
//    }
//  }
  
  _isInit = true;
}


bool CCTagLocalizer::loadReconstructionDescriptors(const sfm::SfM_Data & sfm_data,
                                                   const std::string & feat_directory)
{
  C_Progress_display my_progress_bar(sfm_data.GetViews().size(),
                                     std::cout, "\n- Regions Loading -\n");

  std::cout << "Build observations per view" << std::endl;
  // Build observations per view
  std::map<IndexT, std::vector<FeatureInImage> > observationsPerView;
  for(auto landmarkValue : sfm_data.structure)
  {
    IndexT trackId = landmarkValue.first;
    sfm::Landmark& landmark = landmarkValue.second;
    for(auto obs : landmark.obs)
    {
      const IndexT viewId = obs.first;
      const sfm::Observation& obs2d = obs.second;
      observationsPerView[viewId].push_back(FeatureInImage(obs2d.id_feat, trackId));
    }
  }
  for(auto featuresInImage : observationsPerView)
  {
    std::sort(featuresInImage.second.begin(), featuresInImage.second.end());
  }
  
  std::cout << "Load Features and Descriptors per view" << std::endl;
  std::vector<bool> presentIds(128,false); // @todo Assume a maximum library size of 128 unique ids.
  std::vector<int> counterCCtagsInImage = {0, 0, 0, 0, 0, 0};
  // Read for each view the corresponding regions and store them
  for(const auto &iter : sfm_data.GetViews())
  {
<<<<<<< HEAD
	  const IndexT id_view = iter->second->id_view;
    Reconstructed_RegionsCCTag& reconstructedRegion = _regions_per_view[id_view];

    const std::string sImageName = stlplus::create_filespec(sfm_data.s_root_path, iter->second.get()->s_Img_path);
    const std::string basename = stlplus::basename_part(sImageName);
    std::string featFilepath = stlplus::create_filespec(feat_directory, std::to_string(iter->first), ".feat");
    std::string descFilepath = stlplus::create_filespec(feat_directory, std::to_string(iter->first), ".desc");
=======
    const IndexT id_view = iter.second->id_view;
    Reconstructed_RegionsCCTag& reconstructedRegion = _regions_per_view[id_view];

    const std::string &sImageName = iter.second.get()->s_Img_path;
    std::string featFilepath = stlplus::create_filespec(feat_directory, std::to_string(iter.first), ".feat");
    std::string descFilepath = stlplus::create_filespec(feat_directory, std::to_string(iter.first), ".desc");
>>>>>>> ea12dcbc

    if(!(stlplus::is_file(featFilepath) && stlplus::is_file(descFilepath)))
    {
      // legacy compatibility, if the features are not named using the UID convention
      // let's try with the old-fashion naming convention
      const std::string basename = stlplus::basename_part(sImageName);
      featFilepath = stlplus::create_filespec(feat_directory, basename, ".feat");
      descFilepath = stlplus::create_filespec(feat_directory, basename, ".desc");
      if(!(stlplus::is_file(featFilepath) && stlplus::is_file(descFilepath)))
      {
        POPART_CERR("Cannot find the features for image " << sImageName 
                << " neither using the UID naming convention nor the image name based convention");
        return false;
      }
    }

    if(!reconstructedRegion._regions.Load(featFilepath, descFilepath))
    {
      std::cerr << "Invalid regions files for the view: " << sImageName << std::endl;
      return false;
    }
    
    // Filter descriptors to keep only the 3D reconstructed points
    reconstructedRegion.filterCCTagRegions(observationsPerView[id_view]);
    
    // Update the visibility mask
    reconstructedRegion.updateLandmarksVisibility(presentIds);
    
    ++my_progress_bar;
  }

  {
    // just debugging stuff -- print for each image the visible reconstructed cctag
    // and create an histogram of cctags per image
    for(const auto &iter : sfm_data.GetViews())
    {
      const IndexT id_view = iter.second->id_view;
      Reconstructed_RegionsCCTag& reconstructedRegion = _regions_per_view[id_view];
      const std::string &sImageName = iter.second.get()->s_Img_path;

      std::cout << "Image " << sImageName;
      if(reconstructedRegion._regions.Descriptors().size() == 0 )
      {
        counterCCtagsInImage[0] +=1;
        std::cout << " does not contain any cctag!!!";
      }
      else
      {
        std::cout << " contains CCTag Id:\t";
        for(const auto &desc : reconstructedRegion._regions.Descriptors())
        {
          const IndexT cctagIdA = features::getCCTagId(desc);
          if(cctagIdA != UndefinedIndexT)
            std::cout << cctagIdA << " ";
        }
        // Update histogram
        int countcctag = reconstructedRegion._regions.Descriptors().size();
        if(countcctag >= 5)
          counterCCtagsInImage[5] +=1;
        else
          counterCCtagsInImage[countcctag] += 1;
      }
      std::cout << "\n";
    }
    
    // Display histogram
    std::cout << std::endl << "Histogram of number of cctags in images :" << std::endl;
    for(int i = 0; i < 5; i++)
      std::cout << "Images with " << i << "  CCTags : " << counterCCtagsInImage[i] << std::endl;
    std::cout << "Images with 5+ CCTags : " << counterCCtagsInImage[5] << std::endl << std::endl;

    // Display the cctag ids over all cctag landmarks present in the database
    std::cout << std::endl << "Found " << std::count(presentIds.begin(), presentIds.end(), true) 
            << " CCTag landmarks in the database: " << std::endl;
    for(std::size_t i = 0; i < presentIds.size(); ++i)
    {
      if(presentIds[i])
        std::cout << i + 1 << " ";
    }

    std::cout << std::endl << std::endl;

  }
  
  return true;
}

bool CCTagLocalizer::localize(const image::Image<unsigned char> & imageGrey,
                const LocalizerParameters *parameters,
                bool useInputIntrinsics,
                cameras::Pinhole_Intrinsic_Radial_K3 &queryIntrinsics,
                LocalizationResult & localizationResult, const std::string& imagePath /* = std::string() */)
{
  namespace bfs = boost::filesystem;
  
  const CCTagLocalizer::Parameters *param = static_cast<const CCTagLocalizer::Parameters *>(parameters);
  if(!param)
  {
    // error!
    throw std::invalid_argument("The parameters are not in the right format!!");
  }
  // extract descriptors and features from image
  POPART_COUT("[features]\tExtract CCTag from query image");
  std::unique_ptr<features::Regions> tmpQueryRegions(new features::CCTAG_Regions());
  _image_describer.Describe(imageGrey, tmpQueryRegions);
  POPART_COUT("[features]\tExtract CCTAG done: found " << tmpQueryRegions->RegionCount() << " features");
  features::CCTAG_Regions &queryRegions = *dynamic_cast<features::CCTAG_Regions*> (tmpQueryRegions.get());
  
  if(!param->_visualDebug.empty() && !imagePath.empty())
  {
    // just debugging -- save the svg image with detected cctag
    saveCCTag2SVG(imagePath, 
                  std::make_pair(imageGrey.Width(),imageGrey.Height()), 
                  queryRegions, 
                  param->_visualDebug+"/"+bfs::path(imagePath).stem().string()+".svg");
  }
  
  std::vector<IndexT> nearestKeyFrames;
  nearestKeyFrames.reserve(param->_nNearestKeyFrames);
  
  kNearestKeyFrames(
          queryRegions,
          _regions_per_view,
          param->_nNearestKeyFrames,
          nearestKeyFrames);
  
  // Set the minimum of the residual to infinite.
  double residualMin = std::numeric_limits<double>::max();
  IndexT indexBestKeyFrame = UndefinedIndexT;
  
  // Loop over all k nearest key frames in order to get the most geometrically 
  // consistent one.
  sfm::Image_Localizer_Match_Data bestResectionData;
  std::vector<pair<IndexT, IndexT> > bestAssociationIDs;
  geometry::Pose3 bestPose;
  
  POPART_COUT_DEBUG("nearestKeyFrames.size() = " << nearestKeyFrames.size());
  for(const IndexT indexKeyFrame : nearestKeyFrames)
  {
    POPART_COUT("[localization]\tProcessing nearest kframe " << indexKeyFrame 
            << " (" << _sfm_data.GetViews().at(indexKeyFrame)->s_Img_path << ")");
    const Reconstructed_RegionsCCTag& matchedRegions = _regions_per_view[indexKeyFrame];
    
    // Matching
    std::vector<matching::IndMatch> vec_featureMatches;
    viewMatching(queryRegions, _regions_per_view[indexKeyFrame]._regions, vec_featureMatches);
    
    if(!param->_visualDebug.empty() && !imagePath.empty())
    {
      const sfm::View *mview = _sfm_data.GetViews().at(indexKeyFrame).get();
      const std::string queryimage = bfs::path(imagePath).stem().string();
      const std::string matchedImage = bfs::path(mview->s_Img_path).stem().string();
      const std::string matchedPath = (bfs::path(_sfm_data.s_root_path) /  bfs::path(mview->s_Img_path)).string();
      
      
      saveCCTagMatches2SVG(imagePath, 
                           std::make_pair(imageGrey.Width(),imageGrey.Height()), 
                           queryRegions,
                           matchedPath,
                           std::make_pair(mview->ui_width, mview->ui_height), 
                           _regions_per_view[indexKeyFrame]._regions,
                           vec_featureMatches,
                           param->_visualDebug+"/"+queryimage+"_"+matchedImage+".svg",
                           true ); //showNotMatched
    }
    
    if ( vec_featureMatches.size() < 3 )
    {
      POPART_COUT("[localization]\tSkipping kframe " << indexKeyFrame << " as it contains only "<< vec_featureMatches.size()<<" matches");
      continue;
    }
    POPART_COUT("[localization]\tFound "<< vec_featureMatches.size()<<" matches");
    
    // D. recover the 2D-3D associations from the matches 
    // Each matched feature in the current similar image is associated to a 3D point,
    // hence we can recover the 2D-3D associations to estimate the pose
    // Prepare data for resection
    std::vector<pair<IndexT, IndexT> > associationIDsTemp;
    sfm::Image_Localizer_Match_Data resectionDataTemp;
    
    resectionDataTemp.error_max = param->_errorMax;
    
    resectionDataTemp = sfm::Image_Localizer_Match_Data();
    resectionDataTemp.pt2D = Mat2X(2, vec_featureMatches.size());
    resectionDataTemp.pt3D = Mat3X(3, vec_featureMatches.size());
    
    // Get the 3D points associated to each matched feature
    std::size_t index = 0;
    for(const matching::IndMatch& featureMatch : vec_featureMatches)
    {
      assert(vec_featureMatches.size()>index);
      // the ID of the 3D point
      const IndexT trackId3D = matchedRegions._associated3dPoint[featureMatch._j];

      // prepare data for resectioning
      resectionDataTemp.pt3D.col(index) = _sfm_data.GetLandmarks().at(trackId3D).X;

      const Vec2 feat = queryRegions.GetRegionPosition(featureMatch._i);
      resectionDataTemp.pt2D.col(index) = feat;

      associationIDsTemp.emplace_back(trackId3D, featureMatch._i);
      ++index;
    }
    
    geometry::Pose3 poseTemp;
    
    bool bResection = sfm::SfM_Localizer::Localize(
            std::make_pair(imageGrey.Width(), imageGrey.Height()),
            // pass the input intrinsic if they are valid, null otherwise
            (useInputIntrinsics) ? &queryIntrinsics : nullptr,
            resectionDataTemp,
            poseTemp);

    if ( ( bResection ) && ( resectionDataTemp.error_max < residualMin) )
    {
      residualMin = resectionDataTemp.error_max;
      indexBestKeyFrame = indexKeyFrame;
      // Update best inital pose.
      bestPose = poseTemp;
      bestResectionData = resectionDataTemp;
      std::swap(bestAssociationIDs, associationIDsTemp);
    }
  }
  
  // If the resection has failed for all the nearest keyframes, the localization 
  // has failed.
  if ( indexBestKeyFrame == UndefinedIndexT ) 
  {
    return false;
  }
  
  // if we didn't use the provided intrinsics, estimate K from the projection
  // matrix estimated by the localizer and initialize the queryIntrinsics with
  // it and the image size. This will provide a first guess for the refine function
  if(!useInputIntrinsics)
  {
    // Decompose P matrix
    Mat3 K_, R_;
    Vec3 t_;
    // Decompose the projection matrix  to get K, R and t using 
    // RQ decomposition
    KRt_From_P(bestResectionData.projection_matrix, &K_, &R_, &t_);
    queryIntrinsics.setK(K_);
    queryIntrinsics.setWidth(imageGrey.Width());
    queryIntrinsics.setHeight(imageGrey.Height());
  }
  
  // Upper bound pixel(s) tolerance for residual errors
  bestResectionData.error_max = std::numeric_limits<double>::infinity();
  bestResectionData.max_iteration = 4096;
  
  // E. refine the estimated pose
  POPART_COUT("[poseEstimation]\tRefining estimated pose");
  bool refineStatus = sfm::SfM_Localizer::RefinePose(
          &queryIntrinsics, 
          bestPose, 
          bestResectionData, 
          true /*b_refine_pose*/, 
          param->_refineIntrinsics /*b_refine_intrinsic*/);
  
  if(!refineStatus)
    POPART_COUT("[poseEstimation]\tRefine pose could not improve the estimation of the camera pose.");
  
  localizationResult = LocalizationResult(bestResectionData, bestAssociationIDs, bestPose, queryIntrinsics, true);

  return localizationResult.isValid();
  
 } 

CCTagLocalizer::~CCTagLocalizer()
{
}

// subposes is n-1 as we consider the first camera as the main camera and the 
// reference frame of the grid
bool CCTagLocalizer::localizeRig(const std::vector<image::Image<unsigned char> > & vec_imageGrey,
                              const LocalizerParameters *parameters,
                              std::vector<cameras::Pinhole_Intrinsic_Radial_K3 > &vec_queryIntrinsics,
                              const std::vector<geometry::Pose3 > &vec_subPoses,
                              geometry::Pose3 rigPose)
{
  const CCTagLocalizer::Parameters *param = static_cast<const CCTagLocalizer::Parameters *>(parameters);
  if(!param)
  {
    // error!
    throw std::invalid_argument("The parameters are not in the right format!!");
  }
  assert(vec_imageGrey.size()==vec_queryIntrinsics.size());
  assert(vec_imageGrey.size()==vec_subPoses.size()-1);

  const size_t numCams = vec_imageGrey.size();

  std::vector<LocalizationResult> vec_localizationResults(numCams);
    
  // this is basic, just localize each camera alone
  //@todo parallelize?
  std::vector<bool> isLocalized(numCams, false);
  for(size_t i = 0; i < numCams; ++i)
  {
    isLocalized[i] = localize(vec_imageGrey[i], param, true /*useInputIntrinsics*/, vec_queryIntrinsics[i], vec_localizationResults[i]);
    if(!isLocalized[i])
    {
      POPART_CERR("Could not localize camera " << i);
      // even if it is not localize we can try to go on and do with the cameras we have
    }
  }
  
  // ** 'easy' cases in which we don't need further processing **
  
  const std::size_t numLocalizedCam = std::count(isLocalized.begin(), isLocalized.end(), true);
  
  // no camera has be localized
  if(numLocalizedCam == 0)
  {
    POPART_COUT("No camera has been localized!!!");
    return false;
  }
  
  POPART_COUT("Localized cameras: " << numLocalizedCam << "/" << numCams);
  
  // if there is only one camera (the main one)
  if(numCams==1)
  {
    // there is only the main camera, not much else to do, the position is already
    // refined by the call to localize
    //set the pose
    rigPose = vec_localizationResults[0].getPose();
    return vec_localizationResults[0].isValid();
  }
  
  // if only one camera has been localized
  if(numLocalizedCam == 1)
  {
    // all the other cameras have not been localized just return the result of the 
    // localized one
    
    // find the index of the localized camera
    const std::size_t idx = std::distance(isLocalized.begin(), 
                                          std::find(isLocalized.begin(), isLocalized.end(), true));
    
    // useless safeguard as there should be at least 1 element at this point but
    // better safe than sorry
    assert(idx < isLocalized.size());
    
    // if the only localized camera is the main camera
    if(idx==0)
    {
      // just give its pose
      rigPose = vec_localizationResults[0].getPose();
    }
    else
    {
      // main camera: q1 ~ [R1 t1] Q = [I 0] A   where A = [R1 t1] Q  
      // another camera: q2 ~ [R2 t2] Q = [R2 t2]*inv([R1 t1]) A   and subPose12 = [R12 t12] = [R2 t2]*inv([R1 t1])
      // with the localization localize() we have computed [R2 t2], hence:
      // q2 ~ [R2 t2] Q = [R12 t12]*inv([R12 t12]) * [R2 t2] Q
      // and inv([R12 t12]) * [R2 t2] is the pose of the main camera
      
      // recover the rig pose using the subposes
      rigPose = vec_subPoses[idx-1].inverse() * vec_localizationResults[idx].getPose();
    }
    return vec_localizationResults[idx].isValid();
  }
  
  // ** otherwise run a BA with the localized cameras

  refineRigPose(vec_subPoses, vec_localizationResults, rigPose);
  
  return true;
}

bool CCTagLocalizer::localizeAllAssociations(const std::vector<std::unique_ptr<features::Regions> > & vec_queryRegions,
              const Parameters &param,
              const std::vector<cameras::Pinhole_Intrinsic_Radial_K3 > &vec_queryIntrinsics,
              const std::vector<geometry::Pose3 > &vec_subPoses,
              geometry::Pose3 rigPose)
{
  assert(vec_queryRegions.size()==vec_queryIntrinsics.size());
  assert(vec_queryRegions.size()==vec_subPoses.size());   

  const size_t numCams = vec_queryRegions.size();

  vector<std::map< pair<IndexT, IndexT>, pair<Vec3, Vec2> > > vec_associations(numCams);

  // for each camera retrieve the associations
  //@todo parallelize?
  size_t numAssociations = 0;
  for( size_t i = 0; i < numCams; ++i )
  {

    // this map is used to collect the 2d-3d associations as we go through the images
    // the key is a pair <Id3D, Id2d>
    // the element is the pair 3D point - 2D point
    std::map< pair<IndexT, IndexT>, pair<Vec3, Vec2> > &associations = vec_associations[i];
    features::CCTAG_Regions &queryRegions = *dynamic_cast<features::CCTAG_Regions*> (vec_queryRegions[i].get());
    getAllAssociationsFromNearestKFrames(queryRegions, param, associations);
    numAssociations += associations.size();
  }

  const size_t minNumAssociations = 5;  //possible parameter?
  if(numAssociations < minNumAssociations)
  {
    POPART_COUT("[poseEstimation]\tonly " << numAssociations << " have been found, not enough to do the resection!");
    return false;
  }

  // prepare resection data
  sfm::Image_Localizer_Match_Data resectionData;
  resectionData.pt2D = Mat2X(2, numAssociations);
  resectionData.pt3D = Mat3X(3, numAssociations);

  // fill the point matrices with the relevant points
  size_t index = 0;
  for( size_t i = 0; i < numCams; ++i )
  {
    std::map< pair<IndexT, IndexT>, pair<Vec3, Vec2> > &associations = vec_associations[i];

    for(const auto &ass : associations)
    {
      const cameras::Pinhole_Intrinsic_Radial_K3 &currCamera = vec_queryIntrinsics[i];
      const geometry::Pose3 &currPose = vec_subPoses[i];
       // recopy all the points in the matching structure
      //@todo THIS IS WRONG!!!!!
      // undistort and normalize the 2D points 
      // we first remove the distortion and then we transform the undistorted point in
      // normalized camera coordinates (inv(K)*undistortedPoint)
      resectionData.pt2D.col(index) = currCamera.ima2cam(currCamera.remove_disto(ass.second.second));
      // multiply the 3D point by the camera rototranslation
      resectionData.pt3D.col(index) = currPose(ass.second.first);

      ++index;
    }

  }
  assert(index==numAssociations);

  // do the resection with all the associations
  // the resection in this case must be done in normalized coordinates for the 
  // 2D feature points (ie inv(K)*feat) so that all the 2D points are independent
  // from their camera parameters (f, pp, and distortion)
  // estimate the pose
  // Do the resectioning: compute the camera pose.
  resectionData.error_max = param._errorMax;
  
  // this is a 'fake' intrinsics for the camera rig: all the 2D points are already
  // undistorted and in their normalized camera coordinates, hence the K is the 
  // identity matrix (f=1, pp=(0,0)), image size is irrelevant/not used so set to 0
  cameras::Pinhole_Intrinsic rigIntrinsics(0,0,1,0,0);
  POPART_COUT("[poseEstimation]\tEstimating camera pose...");
  bool bResection = sfm::SfM_Localizer::Localize(std::make_pair(0,0), // image size is not used for calibrated case
                                                 &rigIntrinsics,
                                                 resectionData,
                                                 rigPose);

  if(!bResection)
  {
    POPART_COUT("[poseEstimation]\tResection FAILED");
    return false;
  }
  POPART_COUT("[poseEstimation]\tResection SUCCEDED");

  POPART_COUT("R est\n" << rigPose.rotation());
  POPART_COUT("t est\n" << rigPose.translation());
  
  // E. refine the estimated pose
  POPART_COUT("[poseEstimation]\tRefining estimated pose");
  bool refineStatus = sfm::SfM_Localizer::RefinePose(&rigIntrinsics, 
                                                     rigPose, 
                                                     resectionData, 
                                                     true /*b_refine_pose*/, 
                                                     false /*b_refine_intrinsic*/);
  if(!refineStatus)
    POPART_COUT("Refine pose could not improve the estimation of the camera pose.");

  {
    // just temporary code to evaluate the estimated pose @todo remove it
    POPART_COUT("R refined\n" << rigPose.rotation());
    POPART_COUT("t refined\n" << rigPose.translation());
    POPART_COUT("K refined\n" << rigIntrinsics.K());
  }
  
  //@fixme return something meaningful
  return true;
}


void CCTagLocalizer::getAllAssociationsFromNearestKFrames(const features::CCTAG_Regions &queryRegions,
                                                          const CCTagLocalizer::Parameters &param,
                                                          std::map< pair<IndexT, IndexT>, pair<Vec3, Vec2> > &associations) const
{
  std::vector<IndexT> nearestKeyFrames;
  nearestKeyFrames.reserve(param._nNearestKeyFrames);
  
  kNearestKeyFrames(
          queryRegions,
          _regions_per_view,
          param._nNearestKeyFrames,
          nearestKeyFrames);
  
  POPART_COUT_DEBUG("nearestKeyFrames.size() = " << nearestKeyFrames.size());
  for(const IndexT indexKeyFrame : nearestKeyFrames)
  {
    POPART_COUT_DEBUG(indexKeyFrame);
    POPART_COUT_DEBUG(_sfm_data.GetViews().at(indexKeyFrame)->s_Img_path);
    const Reconstructed_RegionsCCTag& matchedRegions = _regions_per_view.at(indexKeyFrame);
    
    // Matching
    std::vector<matching::IndMatch> vec_featureMatches;
    viewMatching(queryRegions, _regions_per_view.at(indexKeyFrame)._regions, vec_featureMatches);
    
    // D. recover the 2D-3D associations from the matches 
    // Each matched feature in the current similar image is associated to a 3D point,
    // hence we can recover the 2D-3D associations to estimate the pose
    
    // Get the 3D points associated to each matched feature
    std::size_t index = 0;
    for(const matching::IndMatch& featureMatch : vec_featureMatches)
    {
      assert(vec_featureMatches.size()>index);
      // the ID of the 3D point
      const IndexT pt3D_id = matchedRegions._associated3dPoint[featureMatch._j];
      const IndexT pt2D_id = featureMatch._i;
      
      const auto key = std::make_pair(pt3D_id, pt2D_id);
      if(associations.count(key))
      {
        // we already have this association, skip it
        continue;
      }
      
      // prepare data for resectioning
      const auto &point3d = _sfm_data.GetLandmarks().at(pt3D_id).X;

      const Vec2 feat = queryRegions.GetRegionPosition(pt2D_id);
      
      associations.insert(std::make_pair(key, std::make_pair(point3d, feat)));
      
      ++index;
    }
  }
  
}





void kNearestKeyFrames(
          const features::CCTAG_Regions & queryRegions,
          const CCTagRegionsPerViews & regionsPerView,
          std::size_t nNearestKeyFrames,
          std::vector<IndexT> & kNearestFrames,
          const float similarityThreshold /*=.0f*/)
{
  kNearestFrames.clear();
  
  // A std::multimap is used instead of a std::map because is very likely that the
  // similarity measure is equal for a subset of views in the CCTag regions case.
  std::multimap<float, IndexT> sortedViewSimilarities;
  
  for(const auto & keyFrame : regionsPerView)
  {
    const float similarity = viewSimilarity(queryRegions, keyFrame.second._regions);
    sortedViewSimilarities.emplace(similarity, keyFrame.first);
  }
  
  std::size_t counter = 0;
  kNearestFrames.reserve(nNearestKeyFrames);
  for (auto rit = sortedViewSimilarities.crbegin(); rit != sortedViewSimilarities.crend(); ++rit)
  {
    if(rit->first < similarityThreshold)
      // since it is ordered, the first having smaller similarity guarantees that
      // there won't be other useful kframes
      break;
    
    kNearestFrames.push_back(rit->second);
    ++counter;
    
    if (counter == nNearestKeyFrames)
      break;
  }
}
 
void viewMatching(
        const features::CCTAG_Regions & regionsA,
        const features::CCTAG_Regions & regionsB,
        std::vector<matching::IndMatch> & vec_featureMatches)
{
  vec_featureMatches.clear();
  
  for(std::size_t i=0 ; i < regionsA.Descriptors().size() ; ++i)
  {
    const IndexT cctagIdA = features::getCCTagId(regionsA.Descriptors()[i]);
    // todo: Should be change to: Find in regionsB.Descriptors() the nearest 
    // descriptor to descriptorA. Currently, a cctag descriptor encode directly
    // the cctag id, then the id equality is tested.
    for(std::size_t j=0 ; j < regionsB.Descriptors().size() ; ++j)
    {
      const IndexT cctagIdB = features::getCCTagId(regionsB.Descriptors()[j]);
      if ( cctagIdA == cctagIdB )
      {
        vec_featureMatches.emplace_back(i,j);
        break;
      }
    }
  }
}
 
 
 
float viewSimilarity(
        const features::CCTAG_Regions & regionsA,
        const features::CCTAG_Regions & regionsB)
{
  assert(regionsA.DescriptorLength() == regionsB.DescriptorLength()); 
  
  const std::bitset<128> descriptorViewA = constructCCTagViewDescriptor(regionsA.Descriptors());
  const std::bitset<128> descriptorViewB = constructCCTagViewDescriptor(regionsB.Descriptors());
  
  // The similarity is the sum of all the cctags sharing the same id visible in both views.
  return (descriptorViewA & descriptorViewB).count();
}

std::bitset<128> constructCCTagViewDescriptor(
        const std::vector<CCTagDescriptor> & vCCTagDescriptors)
{
  std::bitset<128> descriptorView;
  for(const auto & cctagDescriptor : vCCTagDescriptors )
  {
    const IndexT cctagId = features::getCCTagId(cctagDescriptor);
    if ( cctagId != UndefinedIndexT)
    {
      descriptorView.set(cctagId, true);
    }
  }
  return descriptorView;
}

} // localization
} // openMVG
<|MERGE_RESOLUTION|>--- conflicted
+++ resolved
@@ -7,14 +7,10 @@
 #include <openMVG/matching/indMatch.hpp>
 #include <openMVG/sfm/pipelines/sfm_robust_model_estimation.hpp>
 
-<<<<<<< HEAD
 #include <cctag/ICCTag.hpp>
-=======
 #include <boost/filesystem/path.hpp>
-
 #include <algorithm>
 
->>>>>>> ea12dcbc
 //@fixme move/redefine
 #define POPART_COUT(x) std::cout << x << std::endl
 #define POPART_CERR(x) std::cerr << x << std::endl
@@ -116,22 +112,12 @@
   // Read for each view the corresponding regions and store them
   for(const auto &iter : sfm_data.GetViews())
   {
-<<<<<<< HEAD
-	  const IndexT id_view = iter->second->id_view;
-    Reconstructed_RegionsCCTag& reconstructedRegion = _regions_per_view[id_view];
-
-    const std::string sImageName = stlplus::create_filespec(sfm_data.s_root_path, iter->second.get()->s_Img_path);
-    const std::string basename = stlplus::basename_part(sImageName);
-    std::string featFilepath = stlplus::create_filespec(feat_directory, std::to_string(iter->first), ".feat");
-    std::string descFilepath = stlplus::create_filespec(feat_directory, std::to_string(iter->first), ".desc");
-=======
     const IndexT id_view = iter.second->id_view;
     Reconstructed_RegionsCCTag& reconstructedRegion = _regions_per_view[id_view];
 
     const std::string &sImageName = iter.second.get()->s_Img_path;
     std::string featFilepath = stlplus::create_filespec(feat_directory, std::to_string(iter.first), ".feat");
     std::string descFilepath = stlplus::create_filespec(feat_directory, std::to_string(iter.first), ".desc");
->>>>>>> ea12dcbc
 
     if(!(stlplus::is_file(featFilepath) && stlplus::is_file(descFilepath)))
     {
