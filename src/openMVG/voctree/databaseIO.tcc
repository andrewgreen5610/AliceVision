--- conflicted
+++ resolved
@@ -28,7 +28,7 @@
                              const VocabularyTree<VocDescriptorT> &tree,
                              Database &db,
                              std::map<size_t, Document> &documents)
-{
+{ 
   std::map<IndexT, std::string> descriptorsFiles;
   getListOfDescriptorFiles(fileFullPath, descriptorsFiles);
   std::size_t numDescriptors = 0;
@@ -46,7 +46,7 @@
     loadDescsFromBinFile(currentFile.second, descriptors, false);
     size_t result = descriptors.size();
     
-    std::vector<Word> imgVisualWords = tree.quantize(descriptors);
+    std::vector<openMVG::voctree::Word> imgVisualWords = tree.quantize(descriptors);
 
     // Add the vector to the documents
     documents[currentFile.first] = imgVisualWords;
@@ -56,7 +56,7 @@
 
     // Update the overall counter
     numDescriptors += result;
-    
+
     ++display;
   }
 
@@ -66,15 +66,6 @@
 
 template<class DescriptorT, class VocDescriptorT>
 void queryDatabase(const std::string &fileFullPath,
-<<<<<<< HEAD
-                   const VocabularyTree<DescriptorT> &tree,
-                   const Database &db,
-                   size_t numResults,
-                   std::vector<Matches> &allMatches)
-{
-  std::map<size_t, Document> documents;
-  queryDatabase(fileFullPath, tree, db, numResults, allMatches, documents);
-=======
                    const VocabularyTree<VocDescriptorT> &tree,
                    const Database &db,
                    size_t numResults,
@@ -82,50 +73,35 @@
 {
   std::map<size_t, Document> documents;
   queryDatabase<DescriptorT>(fileFullPath, tree, db, numResults, allMatches, documents);
->>>>>>> 0a6fc0c8
 }
 
 
 template<class DescriptorT, class VocDescriptorT>
 void queryDatabase(const std::string &fileFullPath,
-<<<<<<< HEAD
-                   const VocabularyTree<DescriptorT> &tree,
-                   const Database &db,
-                   size_t numResults,
-                   std::vector<Matches> &allMatches,
-                   std::map<size_t, Document> &documents)
-{  
-  std::vector<std::string> descriptorsFiles;
-=======
                    const VocabularyTree<VocDescriptorT> &tree,
                    const Database &db,
                    size_t numResults,
                    std::map<size_t, DocMatches> &allMatches,
                    std::map<size_t, Document> &documents)
-{
+{  
   std::map<IndexT, std::string> descriptorsFiles;
->>>>>>> 0a6fc0c8
   getListOfDescriptorFiles(fileFullPath, descriptorsFiles);
   
   // Read the descriptors
-  std::cout << "Reading the descriptors from " << descriptorsFiles.size() << " files..." << std::endl;
+  std::cout << "Reading the descriptors from " << descriptorsFiles.size() <<" files..." << std::endl;
   boost::progress_display display(descriptorsFiles.size());
 
   // Run through the path vector and read the descriptors
   for(const auto &currentFile : descriptorsFiles)
   {
     std::vector<DescriptorT> descriptors;
-<<<<<<< HEAD
-    Matches matches;
-=======
     openMVG::voctree::DocMatches matches;
->>>>>>> 0a6fc0c8
 
     // Read the descriptors
     loadDescsFromBinFile(currentFile.second, descriptors, false);
     
     // quantize the descriptors
-    std::vector<Word> imgVisualWords = tree.quantize(descriptors);
+    std::vector<openMVG::voctree::Word> imgVisualWords = tree.quantize(descriptors);
 
     // add the vector to the documents
     documents[currentFile.first] = imgVisualWords;
